#
# Object, mrubyc class library
#
#  Copyright (C) 2015-2020 Kyushu Institute of Technology.
#  Copyright (C) 2015-2020 Shimane IT Open-Innovation Center.
#
#  This file is distributed under BSD 3-Clause License.
#

RUBY_VERSION = "1.9"
<<<<<<< HEAD
MRUBYC_VERSION = "3.0"
=======
MRUBY_VERSION = "2.1.1"
MRUBYC_VERSION = "2.1"
>>>>>>> 3aef4fdf
<|MERGE_RESOLUTION|>--- conflicted
+++ resolved
@@ -8,9 +8,5 @@
 #
 
 RUBY_VERSION = "1.9"
-<<<<<<< HEAD
-MRUBYC_VERSION = "3.0"
-=======
 MRUBY_VERSION = "2.1.1"
-MRUBYC_VERSION = "2.1"
->>>>>>> 3aef4fdf
+MRUBYC_VERSION = "3.0"
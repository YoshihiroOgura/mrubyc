/*! @file
  @brief
  mruby bytecode executor.

  <pre>
  Copyright (C) 2015-2017 Kyushu Institute of Technology.
  Copyright (C) 2015-2017 Shimane IT Open-Innovation Center.

  This file is distributed under BSD 3-Clause License.

  Fetch mruby VM bytecodes, decode and execute.

  </pre>
*/

#ifndef MRBC_SRC_VM_H_
#define MRBC_SRC_VM_H_

#include <stdint.h>
#include "value.h"
#include "vm_config.h"

#ifdef __cplusplus
extern "C" {
#endif


//================================================================
/*!@brief
  IREP Internal REPresentation
*/
typedef struct IREP {
  uint16_t nlocals;		//!< # of local variables
  uint16_t nregs;		//!< # of register variables
  uint16_t rlen;		//!< # of child IREP blocks
  uint16_t ilen;		//!< # of irep
  uint16_t plen;		//!< # of pool

  uint8_t     *code;		//!< ISEQ (code) BLOCK
  mrb_object  **pools;          //!< array of POOL objects pointer.
  uint8_t     *ptr_to_sym;
  struct IREP **reps;		//!< array of child IREP's pointer.

} mrb_irep;


//================================================================
/*!@brief
  Call information
*/
typedef struct CALLINFO {
  mrb_irep *pc_irep;
  uint16_t  pc;
  uint16_t  reg_top;
  mrb_class *target_class;
  uint8_t   n_args;     // num of args
} mrb_callinfo;


//================================================================
/*!@brief
  Virtual Machine
*/
typedef struct VM {
  mrb_irep *irep;

  uint8_t        vm_id; // vm_id : 1..n
  const uint8_t *mrb;   // bytecode

  mrb_irep *pc_irep;    // PC
  uint16_t  pc;         // PC

  uint16_t     reg_top;
  mrb_value    regs[MAX_REGS_SIZE];
  uint16_t     callinfo_top;
  mrb_callinfo callinfo[MAX_CALLINFO_SIZE];

  mrb_class *target_class;

  int32_t error_code;

  volatile int8_t flag_preemption;
  int8_t flag_need_memfree;
} mrb_vm;


mrb_irep *new_irep(mrb_vm *vm);
mrb_vm *mrbc_vm_open(mrb_vm *vm);
void mrbc_vm_close(mrb_vm *vm);
void mrbc_vm_begin(mrb_vm *vm);
void mrbc_vm_end(mrb_vm *vm);
int mrbc_vm_run(mrb_vm *vm);


//================================================================
/*!@brief
  Get 32bit value from memory big endian.

  @param  s	Pointer of memory.
  @return	32bit unsigned value.
*/
inline static uint32_t bin_to_uint32( const void *s )
{
<<<<<<< HEAD
=======
#if MRBC_REQUIRE_32BIT_ALIGNMENT 
>>>>>>> 19896102
  uint8_t *p = (uint8_t *)s;
  uint32_t x = *p++;
  x <<= 8;
  x |= *p++;
  x <<= 8;
  x |= *p++;
  x <<= 8;
  x |= *p;
  return x;
<<<<<<< HEAD
=======
#else
  uint32_t x = *((uint32_t *)s);
  return (x << 24) | ((x & 0xff00) << 8) | ((x >> 8) & 0xff00) | (x >> 24);
#endif
>>>>>>> 19896102
}


//================================================================
/*!@brief
  Get 16bit value from memory big endian.

  @param  s	Pointer of memory.
  @return	16bit unsigned value.
*/
inline static uint16_t bin_to_uint16( const void *s )
{
<<<<<<< HEAD
=======
#if MRBC_REQUIRE_32BIT_ALIGNMENT 
>>>>>>> 19896102
  uint8_t *p = (uint8_t *)s;
  uint16_t x = *p++ << 8;
  x |= *p;
  return x;
<<<<<<< HEAD
=======
#else
  uint16_t x = *((uint16_t *)s);
  return (x << 8) | (x >> 8);
#endif
>>>>>>> 19896102
}


#ifdef __cplusplus
}
#endif
#endif<|MERGE_RESOLUTION|>--- conflicted
+++ resolved
@@ -101,10 +101,7 @@
 */
 inline static uint32_t bin_to_uint32( const void *s )
 {
-<<<<<<< HEAD
-=======
 #if MRBC_REQUIRE_32BIT_ALIGNMENT 
->>>>>>> 19896102
   uint8_t *p = (uint8_t *)s;
   uint32_t x = *p++;
   x <<= 8;
@@ -114,13 +111,10 @@
   x <<= 8;
   x |= *p;
   return x;
-<<<<<<< HEAD
-=======
 #else
   uint32_t x = *((uint32_t *)s);
   return (x << 24) | ((x & 0xff00) << 8) | ((x >> 8) & 0xff00) | (x >> 24);
 #endif
->>>>>>> 19896102
 }
 
 
@@ -133,21 +127,15 @@
 */
 inline static uint16_t bin_to_uint16( const void *s )
 {
-<<<<<<< HEAD
-=======
 #if MRBC_REQUIRE_32BIT_ALIGNMENT 
->>>>>>> 19896102
   uint8_t *p = (uint8_t *)s;
   uint16_t x = *p++ << 8;
   x |= *p;
   return x;
-<<<<<<< HEAD
-=======
 #else
   uint16_t x = *((uint16_t *)s);
   return (x << 8) | (x >> 8);
 #endif
->>>>>>> 19896102
 }
 
 

--- conflicted
+++ resolved
@@ -127,21 +127,15 @@
 */
 inline static uint16_t bin_to_uint16( const void *s )
 {
-<<<<<<< HEAD
-=======
 #if MRBC_REQUIRE_32BIT_ALIGNMENT 
->>>>>>> 36ecbb03
   uint8_t *p = (uint8_t *)s;
   uint16_t x = *p++ << 8;
   x |= *p;
   return x;
-<<<<<<< HEAD
-=======
 #else
   uint16_t x = *((uint16_t *)s);
   return (x << 8) | (x >> 8);
 #endif
->>>>>>> 36ecbb03
 }
 
 

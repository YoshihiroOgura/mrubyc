--- conflicted
+++ resolved
@@ -222,12 +222,7 @@
 // Object.new
 static void c_object_new(mrb_vm *vm, mrb_value *v, int argc)
 {
-<<<<<<< HEAD
   *v = mrbc_instance_new(vm, v->cls, 0);
-=======
-  mrbc_instance_new(vm, v->cls, 0, v, argc);
->>>>>>> 33d76411
-  
 }
 
 

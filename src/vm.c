--- conflicted
+++ resolved
@@ -584,33 +584,6 @@
     return 0;
   }
 
-<<<<<<< HEAD
-=======
-  // "call" method for block
-  // TODO: refactoring, because "call" and Ruby method calling are almost same
-  if( !strcmp(sym_name, "call") ){
-    // prepare call info
-    mrb_callinfo *callinfo = vm->callinfo + vm->callinfo_top;
-    callinfo->reg_top = vm->reg_top;
-    callinfo->pc_irep = vm->pc_irep;
-    callinfo->pc = vm->pc;
-    callinfo->target_class = vm->target_class;
-    callinfo->n_args = rc;
-    callinfo->acc = ra;
-    vm->callinfo_top++;
-
-    // target irep is PROC
-    vm->pc = 0;
-    vm->pc_irep = regs[ra].proc->irep;
-
-    // new regs
-    vm->reg_top += ra;
-
-    return 0;
-  }
-
-
->>>>>>> 9cb75109
   // m is C func
   if( m->c_func ) {
     m->func(vm, regs + ra, rc);
